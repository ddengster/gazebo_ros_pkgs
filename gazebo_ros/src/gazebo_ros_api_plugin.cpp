/*
 *  Gazebo - Outdoor Multi-Robot Simulator
 *  Copyright (C) 2003
 *     Nate Koenig & Andrew Howard
 *
 *  This program is free software; you can redistribute it and/or modify
 *  it under the terms of the GNU General Public License as published by
 *  the Free Software Foundation; either version 2 of the License, or
 *  (at your option) any later version.
 *
 *  This program is distributed in the hope that it will be useful,
 *  but WITHOUT ANY WARRANTY; without even the implied warranty of
 *  MERCHANTABILITY or FITNESS FOR A PARTICULAR PURPOSE.  See the
 *  GNU General Public License for more details.
 *
 *  You should have received a copy of the GNU General Public License
 *  along with this program; if not, write to the Free Software
 *  Foundation, Inc., 59 Temple Place, Suite 330, Boston, MA  02111-1307  USA
 *
 */

/* Desc: External interfaces for Gazebo
 * Author: John Hsu adapted original gazebo main.cc by Nate Koenig, Dave Coleman
 * Date: 25 Apr 2010
 * SVN: $Id: main.cc 8598 2010-03-22 21:59:24Z hsujohnhsu $
 */

#include <gazebo/common/Events.hh>
#include <gazebo/gazebo_ros_api_plugin.h>

namespace gazebo
{

GazeboRosApiPlugin::GazeboRosApiPlugin() :
  physics_reconfigure_initialized_(false),
  world_created_(false)
{
  robot_namespace_.clear();
}

GazeboRosApiPlugin::~GazeboRosApiPlugin()
{
  // Disconnect slots
  gazebo::event::Events::DisconnectWorldUpdateBegin(wrench_update_event_);
  gazebo::event::Events::DisconnectWorldUpdateBegin(force_update_event_);
  gazebo::event::Events::DisconnectWorldUpdateBegin(time_update_event_);

  if (pub_link_states_connection_count_ > 0) // disconnect if there are subscribers on exit
    gazebo::event::Events::DisconnectWorldUpdateBegin(pub_link_states_event_);
  if (pub_model_states_connection_count_ > 0) // disconnect if there are subscribers on exit
    gazebo::event::Events::DisconnectWorldUpdateBegin(pub_model_states_event_);

  // Stop the multi threaded ROS spinner
  async_ros_spin_->stop();

  // Shutdown the ROS node
  nh_->shutdown();

  // Shutdown ROS queue
  gazebo_callback_queue_thread_->join();

  // Physics Dynamix Reconfigure
  physics_reconfigure_thread_->join();

  // Delete Force and Wrench Jobs
  lock_.lock();
  for (std::vector<GazeboRosApiPlugin::ForceJointJob*>::iterator iter=force_joint_jobs_.begin();iter!=force_joint_jobs_.end();)
  {
    delete (*iter);
    force_joint_jobs_.erase(iter);
  }
  for (std::vector<GazeboRosApiPlugin::WrenchBodyJob*>::iterator iter=wrench_body_jobs_.begin();iter!=wrench_body_jobs_.end();)
  {
    delete (*iter);
    wrench_body_jobs_.erase(iter);
  }
  lock_.unlock();

}

void GazeboRosApiPlugin::Load(int argc, char** argv)
{
  // setup ros related
  if (!ros::isInitialized())
    ros::init(argc,argv,"gazebo",ros::init_options::NoSigintHandler);
  else
    ROS_ERROR("Something other than this gazebo_ros_api plugin started ros::init(...), command line arguments may not be parsed properly.");

  nh_.reset(new ros::NodeHandle("~")); // advertise topics and services in this node's namespace

  // Built-in multi-threaded ROS spinning
  async_ros_spin_.reset(new ros::AsyncSpinner(0)); // will use a thread for each CPU core
  async_ros_spin_->start();

  /// \brief setup custom callback queue
  gazebo_callback_queue_thread_.reset(new boost::thread( &GazeboRosApiPlugin::gazeboQueueThread, this) );

  /// \brief start a thread for the physics dynamic reconfigure node
<<<<<<< HEAD
  physics_reconfigure_thread_.reset(new boost::thread(boost::bind(&GazeboRosApiPlugin::PhysicsReconfigureThread, this)));
=======
  physics_reconfigure_thread_ = new boost::thread(boost::bind(&GazeboRosApiPlugin::physicsReconfigureThread, this));
>>>>>>> 8ff2d68c

  // below needs the world to be created first
  load_gazebo_ros_api_plugin_event_ = gazebo::event::Events::ConnectWorldCreated(boost::bind(&GazeboRosApiPlugin::loadGazeboRosApiPlugin,this,_1));

  ROS_INFO("Finished loading Gazebo ROS API Plugin.");
}

void GazeboRosApiPlugin::loadGazeboRosApiPlugin(std::string world_name)
{
  // make sure things are only called once
  gazebo::event::Events::DisconnectWorldCreated(load_gazebo_ros_api_plugin_event_);
  lock_.lock();
  if (world_created_)
  {
    lock_.unlock();
    return;
  }

  // set flag to true and load this plugin
  world_created_ = true;
  lock_.unlock();

  world_ = gazebo::physics::get_world(world_name);
  if (!world_)
  {
    //ROS_ERROR("world name: [%s]",world->GetName().c_str());
    // connect helper function to signal for scheduling torque/forces, etc
    ROS_FATAL("cannot load gazebo ros api server plugin, physics::get_world() fails to return world");
    return;
  }

  gazebonode_ = gazebo::transport::NodePtr(new gazebo::transport::Node());
  gazebonode_->Init(world_name);
  //stat_sub_ = gazebonode_->Subscribe("~/world_stats", &GazeboRosApiPlugin::publishSimTime, this); // TODO: does not work in server plugin?
  factory_pub_ = gazebonode_->Advertise<gazebo::msgs::Factory>("~/factory");
  request_pub_ = gazebonode_->Advertise<gazebo::msgs::Request>("~/request");
  response_sub_ = gazebonode_->Subscribe("~/response",&GazeboRosApiPlugin::onResponse, this);

  // reset topic connection counts
  pub_link_states_connection_count_ = 0;
  pub_model_states_connection_count_ = 0;

  /// \brief advertise all services
  advertiseServices();

  // hooks for applying forces, publishing simtime on /clock
  wrench_update_event_ = gazebo::event::Events::ConnectWorldUpdateBegin(boost::bind(&GazeboRosApiPlugin::wrenchBodySchedulerSlot,this));
  force_update_event_  = gazebo::event::Events::ConnectWorldUpdateBegin(boost::bind(&GazeboRosApiPlugin::forceJointSchedulerSlot,this));
  time_update_event_   = gazebo::event::Events::ConnectWorldUpdateBegin(boost::bind(&GazeboRosApiPlugin::publishSimTime,this));
}

void GazeboRosApiPlugin::onResponse(ConstResponsePtr &response)
{

}

/// \brief ros queue thread for this node
void GazeboRosApiPlugin::gazeboQueueThread()
{
  static const double timeout = 0.001;
  while (nh_->ok())
  {
    gazebo_queue_.callAvailable(ros::WallDuration(timeout));
  }
}

/// \brief advertise services
void GazeboRosApiPlugin::advertiseServices()
{
  // publish clock for simulated ros time
  pub_clock_ = nh_->advertise<rosgraph_msgs::Clock>("/clock",10);

  // Advertise spawn services on the custom queue
  std::string spawn_gazebo_model_service_name("spawn_gazebo_model");
  ros::AdvertiseServiceOptions spawn_gazebo_model_aso =
    ros::AdvertiseServiceOptions::create<gazebo_msgs::SpawnModel>(
                                                                  spawn_gazebo_model_service_name,
                                                                  boost::bind(&GazeboRosApiPlugin::spawnGazeboModel,this,_1,_2),
                                                                  ros::VoidPtr(), &gazebo_queue_);
  spawn_urdf_gazebo_service_ = nh_->advertiseService(spawn_gazebo_model_aso);

  // Advertise spawn services on the custom queue
  std::string spawn_urdf_model_service_name("spawn_urdf_model");
  ros::AdvertiseServiceOptions spawn_urdf_model_aso =
    ros::AdvertiseServiceOptions::create<gazebo_msgs::SpawnModel>(
                                                                  spawn_urdf_model_service_name,
                                                                  boost::bind(&GazeboRosApiPlugin::spawnURDFModel,this,_1,_2),
                                                                  ros::VoidPtr(), &gazebo_queue_);
  spawn_urdf_model_service_ = nh_->advertiseService(spawn_urdf_model_aso);

  // Advertise delete services on the custom queue
  std::string delete_model_service_name("delete_model");
  ros::AdvertiseServiceOptions delete_aso =
    ros::AdvertiseServiceOptions::create<gazebo_msgs::DeleteModel>(
                                                                   delete_model_service_name,
                                                                   boost::bind(&GazeboRosApiPlugin::deleteModel,this,_1,_2),
                                                                   ros::VoidPtr(), &gazebo_queue_);
  delete_model_service_ = nh_->advertiseService(delete_aso);

  // Advertise more services on the custom queue
  std::string get_model_properties_service_name("get_model_properties");
  ros::AdvertiseServiceOptions get_model_properties_aso =
    ros::AdvertiseServiceOptions::create<gazebo_msgs::GetModelProperties>(
                                                                          get_model_properties_service_name,
                                                                          boost::bind(&GazeboRosApiPlugin::getModelProperties,this,_1,_2),
                                                                          ros::VoidPtr(), &gazebo_queue_);
  get_model_properties_service_ = nh_->advertiseService(get_model_properties_aso);

  // Advertise more services on the custom queue
  std::string get_model_state_service_name("get_model_state");
  ros::AdvertiseServiceOptions get_model_state_aso =
    ros::AdvertiseServiceOptions::create<gazebo_msgs::GetModelState>(
                                                                     get_model_state_service_name,
                                                                     boost::bind(&GazeboRosApiPlugin::getModelState,this,_1,_2),
                                                                     ros::VoidPtr(), &gazebo_queue_);
  get_model_state_service_ = nh_->advertiseService(get_model_state_aso);

  // Advertise more services on the custom queue
  std::string get_world_properties_service_name("get_world_properties");
  ros::AdvertiseServiceOptions get_world_properties_aso =
    ros::AdvertiseServiceOptions::create<gazebo_msgs::GetWorldProperties>(
                                                                          get_world_properties_service_name,
                                                                          boost::bind(&GazeboRosApiPlugin::getWorldProperties,this,_1,_2),
                                                                          ros::VoidPtr(), &gazebo_queue_);
  get_world_properties_service_ = nh_->advertiseService(get_world_properties_aso);

  // Advertise more services on the custom queue
  std::string get_joint_properties_service_name("get_joint_properties");
  ros::AdvertiseServiceOptions get_joint_properties_aso =
    ros::AdvertiseServiceOptions::create<gazebo_msgs::GetJointProperties>(
                                                                          get_joint_properties_service_name,
                                                                          boost::bind(&GazeboRosApiPlugin::getJointProperties,this,_1,_2),
                                                                          ros::VoidPtr(), &gazebo_queue_);
  get_joint_properties_service_ = nh_->advertiseService(get_joint_properties_aso);

  // Advertise more services on the custom queue
  std::string get_link_properties_service_name("get_link_properties");
  ros::AdvertiseServiceOptions get_link_properties_aso =
    ros::AdvertiseServiceOptions::create<gazebo_msgs::GetLinkProperties>(
                                                                         get_link_properties_service_name,
                                                                         boost::bind(&GazeboRosApiPlugin::getLinkProperties,this,_1,_2),
                                                                         ros::VoidPtr(), &gazebo_queue_);
  get_link_properties_service_ = nh_->advertiseService(get_link_properties_aso);

  // Advertise more services on the custom queue
  std::string get_link_state_service_name("get_link_state");
  ros::AdvertiseServiceOptions get_link_state_aso =
    ros::AdvertiseServiceOptions::create<gazebo_msgs::GetLinkState>(
                                                                    get_link_state_service_name,
                                                                    boost::bind(&GazeboRosApiPlugin::getLinkState,this,_1,_2),
                                                                    ros::VoidPtr(), &gazebo_queue_);
  get_link_state_service_ = nh_->advertiseService(get_link_state_aso);

  // Advertise more services on the custom queue
  std::string set_link_properties_service_name("set_link_properties");
  ros::AdvertiseServiceOptions set_link_properties_aso =
    ros::AdvertiseServiceOptions::create<gazebo_msgs::SetLinkProperties>(
                                                                         set_link_properties_service_name,
                                                                         boost::bind(&GazeboRosApiPlugin::setLinkProperties,this,_1,_2),
                                                                         ros::VoidPtr(), &gazebo_queue_);
  set_link_properties_service_ = nh_->advertiseService(set_link_properties_aso);

  // Advertise more services on the custom queue
  std::string set_physics_properties_service_name("set_physics_properties");
  ros::AdvertiseServiceOptions set_physics_properties_aso =
    ros::AdvertiseServiceOptions::create<gazebo_msgs::SetPhysicsProperties>(
                                                                            set_physics_properties_service_name,
                                                                            boost::bind(&GazeboRosApiPlugin::setPhysicsProperties,this,_1,_2),
                                                                            ros::VoidPtr(), &gazebo_queue_);
  set_physics_properties_service_ = nh_->advertiseService(set_physics_properties_aso);

  // Advertise more services on the custom queue
  std::string get_physics_properties_service_name("get_physics_properties");
  ros::AdvertiseServiceOptions get_physics_properties_aso =
    ros::AdvertiseServiceOptions::create<gazebo_msgs::GetPhysicsProperties>(
                                                                            get_physics_properties_service_name,
                                                                            boost::bind(&GazeboRosApiPlugin::getPhysicsProperties,this,_1,_2),
                                                                            ros::VoidPtr(), &gazebo_queue_);
  get_physics_properties_service_ = nh_->advertiseService(get_physics_properties_aso);

  // Advertise more services on the custom queue
  std::string apply_body_wrench_service_name("apply_body_wrench");
  ros::AdvertiseServiceOptions apply_body_wrench_aso =
    ros::AdvertiseServiceOptions::create<gazebo_msgs::ApplyBodyWrench>(
                                                                       apply_body_wrench_service_name,
                                                                       boost::bind(&GazeboRosApiPlugin::applyBodyWrench,this,_1,_2),
                                                                       ros::VoidPtr(), &gazebo_queue_);
  apply_body_wrench_service_ = nh_->advertiseService(apply_body_wrench_aso);

  // Advertise more services on the custom queue
  std::string set_model_state_service_name("set_model_state");
  ros::AdvertiseServiceOptions set_model_state_aso =
    ros::AdvertiseServiceOptions::create<gazebo_msgs::SetModelState>(
                                                                     set_model_state_service_name,
                                                                     boost::bind(&GazeboRosApiPlugin::setModelState,this,_1,_2),
                                                                     ros::VoidPtr(), &gazebo_queue_);
  set_model_state_service_ = nh_->advertiseService(set_model_state_aso);

  // Advertise more services on the custom queue
  std::string apply_joint_effort_service_name("apply_joint_effort");
  ros::AdvertiseServiceOptions apply_joint_effort_aso =
    ros::AdvertiseServiceOptions::create<gazebo_msgs::ApplyJointEffort>(
                                                                        apply_joint_effort_service_name,
                                                                        boost::bind(&GazeboRosApiPlugin::applyJointEffort,this,_1,_2),
                                                                        ros::VoidPtr(), &gazebo_queue_);
  apply_joint_effort_service_ = nh_->advertiseService(apply_joint_effort_aso);

  // Advertise more services on the custom queue
  std::string set_joint_properties_service_name("set_joint_properties");
  ros::AdvertiseServiceOptions set_joint_properties_aso =
    ros::AdvertiseServiceOptions::create<gazebo_msgs::SetJointProperties>(
                                                                          set_joint_properties_service_name,
                                                                          boost::bind(&GazeboRosApiPlugin::setJointProperties,this,_1,_2),
                                                                          ros::VoidPtr(), &gazebo_queue_);
  set_joint_properties_service_ = nh_->advertiseService(set_joint_properties_aso);

  // Advertise more services on the custom queue
  std::string set_model_configuration_service_name("set_model_configuration");
  ros::AdvertiseServiceOptions set_model_configuration_aso =
    ros::AdvertiseServiceOptions::create<gazebo_msgs::SetModelConfiguration>(
                                                                             set_model_configuration_service_name,
                                                                             boost::bind(&GazeboRosApiPlugin::setModelConfiguration,this,_1,_2),
                                                                             ros::VoidPtr(), &gazebo_queue_);
  set_model_configuration_service_ = nh_->advertiseService(set_model_configuration_aso);

  // Advertise more services on the custom queue
  std::string set_link_state_service_name("set_link_state");
  ros::AdvertiseServiceOptions set_link_state_aso =
    ros::AdvertiseServiceOptions::create<gazebo_msgs::SetLinkState>(
                                                                    set_link_state_service_name,
                                                                    boost::bind(&GazeboRosApiPlugin::setLinkState,this,_1,_2),
                                                                    ros::VoidPtr(), &gazebo_queue_);
  set_link_state_service_ = nh_->advertiseService(set_link_state_aso);

  // Advertise more services on the custom queue
  std::string reset_simulation_service_name("reset_simulation");
  ros::AdvertiseServiceOptions reset_simulation_aso =
    ros::AdvertiseServiceOptions::create<std_srvs::Empty>(
                                                          reset_simulation_service_name,
                                                          boost::bind(&GazeboRosApiPlugin::resetSimulation,this,_1,_2),
                                                          ros::VoidPtr(), &gazebo_queue_);
  reset_simulation_service_ = nh_->advertiseService(reset_simulation_aso);

  // Advertise more services on the custom queue
  std::string reset_world_service_name("reset_world");
  ros::AdvertiseServiceOptions reset_world_aso =
    ros::AdvertiseServiceOptions::create<std_srvs::Empty>(
                                                          reset_world_service_name,
                                                          boost::bind(&GazeboRosApiPlugin::resetWorld,this,_1,_2),
                                                          ros::VoidPtr(), &gazebo_queue_);
  reset_world_service_ = nh_->advertiseService(reset_world_aso);

  // Advertise more services on the custom queue
  std::string pause_physics_service_name("pause_physics");
  ros::AdvertiseServiceOptions pause_physics_aso =
    ros::AdvertiseServiceOptions::create<std_srvs::Empty>(
                                                          pause_physics_service_name,
                                                          boost::bind(&GazeboRosApiPlugin::pausePhysics,this,_1,_2),
                                                          ros::VoidPtr(), &gazebo_queue_);
  pause_physics_service_ = nh_->advertiseService(pause_physics_aso);

  // Advertise more services on the custom queue
  std::string unpause_physics_service_name("unpause_physics");
  ros::AdvertiseServiceOptions unpause_physics_aso =
    ros::AdvertiseServiceOptions::create<std_srvs::Empty>(
                                                          unpause_physics_service_name,
                                                          boost::bind(&GazeboRosApiPlugin::unpausePhysics,this,_1,_2),
                                                          ros::VoidPtr(), &gazebo_queue_);
  unpause_physics_service_ = nh_->advertiseService(unpause_physics_aso);

  // Advertise more services on the custom queue
  std::string clear_joint_forces_service_name("clear_joint_forces");
  ros::AdvertiseServiceOptions clear_joint_forces_aso =
    ros::AdvertiseServiceOptions::create<gazebo_msgs::JointRequest>(
                                                                    clear_joint_forces_service_name,
                                                                    boost::bind(&GazeboRosApiPlugin::clearJointForces,this,_1,_2),
                                                                    ros::VoidPtr(), &gazebo_queue_);
  clear_joint_forces_service_ = nh_->advertiseService(clear_joint_forces_aso);

  // Advertise more services on the custom queue
  std::string clear_body_wrenches_service_name("clear_body_wrenches");
  ros::AdvertiseServiceOptions clear_body_wrenches_aso =
    ros::AdvertiseServiceOptions::create<gazebo_msgs::BodyRequest>(
                                                                   clear_body_wrenches_service_name,
                                                                   boost::bind(&GazeboRosApiPlugin::clearBodyWrenches,this,_1,_2),
                                                                   ros::VoidPtr(), &gazebo_queue_);
  clear_body_wrenches_service_ = nh_->advertiseService(clear_body_wrenches_aso);

  // Advertise topic on custom queue
  // topic callback version for set_link_state
  ros::SubscribeOptions link_state_so =
    ros::SubscribeOptions::create<gazebo_msgs::LinkState>(
                                                          "set_link_state",10,
                                                          boost::bind( &GazeboRosApiPlugin::updateLinkState,this,_1),
                                                          ros::VoidPtr(), &gazebo_queue_);
  set_link_state_topic_ = nh_->subscribe(link_state_so);

  // topic callback version for set_model_state
  ros::SubscribeOptions model_state_so =
    ros::SubscribeOptions::create<gazebo_msgs::ModelState>(
                                                           "set_model_state",10,
                                                           boost::bind( &GazeboRosApiPlugin::updateModelState,this,_1),
                                                           ros::VoidPtr(), &gazebo_queue_);
  set_model_state_topic_ = nh_->subscribe(model_state_so);

  // publish complete link states in world frame
  ros::AdvertiseOptions pub_link_states_ao =
    ros::AdvertiseOptions::create<gazebo_msgs::LinkStates>(
                                                           "link_states",10,
                                                           boost::bind(&GazeboRosApiPlugin::onLinkStatesConnect,this),
                                                           boost::bind(&GazeboRosApiPlugin::onLinkStatesDisconnect,this),
                                                           ros::VoidPtr(), &gazebo_queue_);
  pub_link_states_ = nh_->advertise(pub_link_states_ao);

  // publish complete model states in world frame
  ros::AdvertiseOptions pub_model_states_ao =
    ros::AdvertiseOptions::create<gazebo_msgs::ModelStates>(
                                                            "model_states",10,
                                                            boost::bind(&GazeboRosApiPlugin::onModelStatesConnect,this),
                                                            boost::bind(&GazeboRosApiPlugin::onModelStatesDisconnect,this),
                                                            ros::VoidPtr(), &gazebo_queue_);
  pub_model_states_ = nh_->advertise(pub_model_states_ao);

  // set param for use_sim_time if not set by user alread
  nh_->setParam("/use_sim_time", true);

  // todo: contemplate setting environment variable ROBOT=sim here???

}

void GazeboRosApiPlugin::onLinkStatesConnect()
{
  pub_link_states_connection_count_++;
  if (pub_link_states_connection_count_ == 1) // connect on first subscriber
    pub_link_states_event_   = gazebo::event::Events::ConnectWorldUpdateBegin(boost::bind(&GazeboRosApiPlugin::publishLinkStates,this));
}

void GazeboRosApiPlugin::onModelStatesConnect()
{
  pub_model_states_connection_count_++;
  if (pub_model_states_connection_count_ == 1) // connect on first subscriber
    pub_model_states_event_   = gazebo::event::Events::ConnectWorldUpdateBegin(boost::bind(&GazeboRosApiPlugin::publishModelStates,this));
}

void GazeboRosApiPlugin::onLinkStatesDisconnect()
{
  pub_link_states_connection_count_--;
  if (pub_link_states_connection_count_ <= 0) // disconnect with no subscribers
  {
    gazebo::event::Events::DisconnectWorldUpdateBegin(pub_link_states_event_);
    if (pub_link_states_connection_count_ < 0) // should not be possible
      ROS_ERROR("one too mandy disconnect from pub_link_states_ in gazebo_ros.cpp? something weird");
  }
}

void GazeboRosApiPlugin::onModelStatesDisconnect()
{
  pub_model_states_connection_count_--;
  if (pub_model_states_connection_count_ <= 0) // disconnect with no subscribers
  {
    gazebo::event::Events::DisconnectWorldUpdateBegin(pub_model_states_event_);
    if (pub_model_states_connection_count_ < 0) // should not be possible
      ROS_ERROR("one too mandy disconnect from pub_model_states_ in gazebo_ros.cpp? something weird");
  }
}

bool GazeboRosApiPlugin::spawnURDFModel(gazebo_msgs::SpawnModel::Request &req,gazebo_msgs::SpawnModel::Response &res)
{
  // get name space for the corresponding model plugins
  robot_namespace_ = req.robot_namespace;

  // incoming robot name
  std::string model_name = req.model_name;

  // incoming robot model string
  std::string model_xml = req.model_xml;

  if (!isURDF(model_xml))
  {
    ROS_ERROR("SpawnModel: Failure - model format is not URDF.");
    res.success = false;
    res.status_message = "SpawnModel: Failure - model format is not URDF.";
    return false;
  }

  /// STRIP DECLARATION <? ... xml version="1.0" ... ?> from model_xml
  /// @todo: does tinyxml have functionality for this?
  /// @todo: should gazebo take care of the declaration?
  {
    std::string open_bracket("<?");
    std::string close_bracket("?>");
    size_t pos1 = model_xml.find(open_bracket,0);
    size_t pos2 = model_xml.find(close_bracket,0);
    if (pos1 != std::string::npos && pos2 != std::string::npos)
      model_xml.replace(pos1,pos2-pos1+2,std::string(""));
  }

  // Now, replace package://xxx with the full path to the package
  {
    std::string package_prefix("package://");
    size_t pos1 = model_xml.find(package_prefix,0);
    while (pos1 != std::string::npos)
    {
      size_t pos2 = model_xml.find("/", pos1+10);
      ROS_DEBUG(" pos %d %d",(int)pos1, (int)pos2);
      if (pos2 == std::string::npos || pos1 >= pos2)
      {
        ROS_ERROR("malformed package name?");
        break;
      }

      std::string package_name = model_xml.substr(pos1+10,pos2-pos1-10);
      ROS_DEBUG("package name [%s]", package_name.c_str());
      std::string package_path = ros::package::getPath(package_name);
      if (package_path.empty())
      {
        ROS_FATAL("Package[%s] does not have a path",package_name.c_str());
        res.success = false;
        res.status_message = std::string("urdf reference package name does not exist: ")+package_name;
        return false;
      }
      ROS_DEBUG("package name [%s] has path [%s]", package_name.c_str(), package_path.c_str());

      model_xml.replace(pos1,(pos2-pos1),package_path);
      pos1 = model_xml.find(package_prefix,0);
    }
  }
  // ROS_DEBUG("Model XML\n\n%s\n\n ",model_xml.c_str());

  req.model_xml = model_xml;

  return spawnGazeboModel(req,res);
}

bool GazeboRosApiPlugin::spawnGazeboModel(gazebo_msgs::SpawnModel::Request &req,gazebo_msgs::SpawnModel::Response &res)
{
  // incoming robot name
  std::string model_name = req.model_name;

  // get name space for the corresponding model plugins
  robot_namespace_ = req.robot_namespace;

  // get initial pose of model
  gazebo::math::Vector3 initial_xyz(req.initial_pose.position.x,req.initial_pose.position.y,req.initial_pose.position.z);
  // get initial roll pitch yaw (fixed frame transform)
  gazebo::math::Quaternion initial_q(req.initial_pose.orientation.w,req.initial_pose.orientation.x,req.initial_pose.orientation.y,req.initial_pose.orientation.z);

  // refernce frame for initial pose definition, modify initial pose if defined
  gazebo::physics::LinkPtr frame = boost::shared_dynamic_cast<gazebo::physics::Link>(world_->GetEntity(req.reference_frame));
  if (frame)
  {
    // convert to relative pose
    gazebo::math::Pose frame_pose = frame->GetWorldPose();
    initial_xyz = frame_pose.rot.RotateVector(initial_xyz);
    initial_xyz += frame_pose.pos;
    initial_q *= frame_pose.rot;
  }

  /// @todo: map is really wrong, need to use tf here somehow
  else if (req.reference_frame == "" || req.reference_frame == "world" || req.reference_frame == "map" || req.reference_frame == "/map")
  {
    ROS_DEBUG("SpawnModel: reference_frame is empty/world/map, using inertial frame");
  }
  else
  {
    res.success = false;
    res.status_message = "SpawnModel: reference reference_frame not found, did you forget to scope the link by model name?";
    return false;
  }

  // incoming robot model string
  std::string model_xml = req.model_xml;

  // store resulting Gazebo Model XML to be sent to spawn queue
  // get incoming string containg either an URDF or a Gazebo Model XML
  // grab from parameter server if necessary
  // convert to SDF if necessary
  stripXmlDeclaration(model_xml);

  // put string in TiXmlDocument for manipulation
  TiXmlDocument gazebo_model_xml;
  gazebo_model_xml.Parse(model_xml.c_str());

  // optional model manipulations: update initial pose && replace model name
<<<<<<< HEAD
  if (IsSDF(model_xml))
  {
    updateSDFModelPose(gazebo_model_xml, initial_xyz, initial_q);
    updateSDFName(gazebo_model_xml, model_name);
=======
  if (isGazeboModelXML(model_xml))
  {
    updateGazeboXmlModelPose(gazebo_model_xml, initial_xyz, initial_q);
    updateGazeboXmlName(gazebo_model_xml, model_name);
    /// @todo: if (!robot_namespace_.empty())
    /// @todo:   walkChildAddRobotNamespace(robot);
  }
  else if (isSDF(model_xml))
  {
    updateGazeboSDFModelPose(gazebo_model_xml, initial_xyz, initial_q);
    updateGazeboSDFName(gazebo_model_xml, model_name);
>>>>>>> 8ff2d68c
  }
  else if (isURDF(model_xml))
  {
    updateURDFModelPose(gazebo_model_xml, initial_xyz, initial_q);
    updateURDFName(gazebo_model_xml, model_name);
  }
  else
  {
    ROS_ERROR("GazeboRosApiPlugin SpawnModel Failure: input xml format not recognized");
    res.success = false;
    res.status_message = std::string("GazeboRosApiPlugin SpawnModel Failure: input model_xml not SDF or URDF, or cannot be converted to Gazebo compatible format.");
    return false;
  }

  // do spawning check if spawn worked, return response
  return spawnAndConform(gazebo_model_xml, model_name, res);
}

////////////////////////////////////////////////////////////////////////////////
/// \brief delete model given name
bool GazeboRosApiPlugin::deleteModel(gazebo_msgs::DeleteModel::Request &req,gazebo_msgs::DeleteModel::Response &res)
{
  // clear forces, etc for the body in question
  gazebo::physics::ModelPtr model = world_->GetModel(req.model_name);
  if (!model)
  {
    ROS_ERROR("DeleteModel: model [%s] does not exist",req.model_name.c_str());
    res.success = false;
    res.status_message = "DeleteModel: model does not exist";
    return false;
  }

  // delete wrench jobs on bodies
  for (unsigned int i = 0 ; i < model->GetChildCount(); i ++)
  {
    gazebo::physics::LinkPtr body = boost::dynamic_pointer_cast<gazebo::physics::Link>(model->GetChild(i));
    if (body)
    {
      // look for it in jobs, delete body wrench jobs
      clearBodyWrenches(body->GetScopedName());
    }
  }

  // delete force jobs on joints
  gazebo::physics::Joint_V joints = model->GetJoints();
  for (unsigned int i=0;i< joints.size(); i++)
  {
    // look for it in jobs, delete joint force jobs
    clearJointForces(joints[i]->GetName());
  }

  // clear entity from selection @todo: need to clear links if selected individually
  gazebo::event::Events::setSelectedEntity(req.model_name, "normal");
  // send delete model request
  gazebo::msgs::Request *msg = gazebo::msgs::CreateRequest("entity_delete",req.model_name);
  request_pub_->Publish(*msg,true);

  ros::Duration model_spawn_timeout(60.0);
  ros::Time timeout = ros::Time::now() + model_spawn_timeout;
  // wait and verify that model is deleted
  while (true)
  {
    if (ros::Time::now() > timeout)
    {
      res.success = false;
      res.status_message = std::string("DeleteModel: Model pushed to delete queue, but delete service timed out waiting for model to disappear from simulation");
      return false;
    }
    {
      //boost::recursive_mutex::scoped_lock lock(*world->GetMRMutex());
      if (!world_->GetModel(req.model_name)) break;
    }
    ROS_DEBUG("Waiting for model deletion (%s)",req.model_name.c_str());
    usleep(1000);
  }

  // set result
  res.success = true;
  res.status_message = std::string("DeleteModel: successfully deleted model");
  return true;
}

////////////////////////////////////////////////////////////////////////////////
/// \brief
bool GazeboRosApiPlugin::getModelState(gazebo_msgs::GetModelState::Request &req,gazebo_msgs::GetModelState::Response &res)
{
  gazebo::physics::ModelPtr model = world_->GetModel(req.model_name);
  gazebo::physics::LinkPtr frame = boost::dynamic_pointer_cast<gazebo::physics::Link>(world_->GetEntity(req.relative_entity_name));
  if (!model)
  {
    ROS_ERROR("GetModelState: model [%s] does not exist",req.model_name.c_str());
    res.success = false;
    res.status_message = "GetModelState: model does not exist";
    return false;
  }
  else
  {
    // get model pose
    gazebo::math::Pose       model_pose = model->GetWorldPose();
    gazebo::math::Vector3    model_pos = model_pose.pos;
    gazebo::math::Quaternion model_rot = model_pose.rot;

    // get model twist
    gazebo::math::Vector3 model_linear_vel  = model->GetWorldLinearVel();
    gazebo::math::Vector3 model_angular_vel = model->GetWorldAngularVel();


    if (frame)
    {
      // convert to relative pose
      gazebo::math::Pose frame_pose = frame->GetWorldPose();
      model_pos = model_pos - frame_pose.pos;
      model_pos = frame_pose.rot.RotateVectorReverse(model_pos);
      model_rot *= frame_pose.rot.GetInverse();

      // convert to relative rates
      gazebo::math::Vector3 frame_vpos = frame->GetWorldLinearVel(); // get velocity in gazebo frame
      gazebo::math::Vector3 frame_veul = frame->GetWorldAngularVel(); // get velocity in gazebo frame
      model_linear_vel = frame_pose.rot.RotateVector(model_linear_vel - frame_vpos);
      model_angular_vel = frame_pose.rot.RotateVector(model_angular_vel - frame_veul);
    }
    /// @todo: FIXME map is really wrong, need to use tf here somehow
    else if (req.relative_entity_name == "" || req.relative_entity_name == "world" || req.relative_entity_name == "map" || req.relative_entity_name == "/map")
    {
      ROS_DEBUG("GetModelState: relative_entity_name is empty/world/map, using inertial frame");
    }
    else
    {
      res.success = false;
      res.status_message = "GetModelState: reference relative_entity_name not found, did you forget to scope the body by model name?";
      return false;
    }

    // fill in response
    res.pose.position.x = model_pos.x;
    res.pose.position.y = model_pos.y;
    res.pose.position.z = model_pos.z;
    res.pose.orientation.w = model_rot.w;
    res.pose.orientation.x = model_rot.x;
    res.pose.orientation.y = model_rot.y;
    res.pose.orientation.z = model_rot.z;

    res.twist.linear.x = model_linear_vel.x;
    res.twist.linear.y = model_linear_vel.y;
    res.twist.linear.z = model_linear_vel.z;
    res.twist.angular.x = model_angular_vel.x;
    res.twist.angular.y = model_angular_vel.y;
    res.twist.angular.z = model_angular_vel.z;

    res.success = true;
    res.status_message = "GetModelState: got properties";
    return true;
  }
  return true;
}

////////////////////////////////////////////////////////////////////////////////
/// \brief
bool GazeboRosApiPlugin::getModelProperties(gazebo_msgs::GetModelProperties::Request &req,gazebo_msgs::GetModelProperties::Response &res)
{
  gazebo::physics::ModelPtr model = world_->GetModel(req.model_name);
  if (!model)
  {
    ROS_ERROR("GetModelProperties: model [%s] does not exist",req.model_name.c_str());
    res.success = false;
    res.status_message = "GetModelProperties: model does not exist";
    return false;
  }
  else
  {
    // get model parent name
    gazebo::physics::ModelPtr parent_model = boost::dynamic_pointer_cast<gazebo::physics::Model>(model->GetParent());
    if (parent_model) res.parent_model_name = parent_model->GetName();

    // get list of child bodies, geoms
    res.body_names.clear();
    res.geom_names.clear();
    for (unsigned int i = 0 ; i < model->GetChildCount(); i ++)
    {
      gazebo::physics::LinkPtr body = boost::dynamic_pointer_cast<gazebo::physics::Link>(model->GetChild(i));
      if (body)
      {
        res.body_names.push_back(body->GetName());
        // get list of geoms
        for (unsigned int j = 0; j < body->GetChildCount() ; j++)
        {
          gazebo::physics::CollisionPtr geom = boost::dynamic_pointer_cast<gazebo::physics::Collision>(body->GetChild(j));
          if (geom)
            res.geom_names.push_back(geom->GetName());
        }
      }
    }

    // get list of joints
    res.joint_names.clear();

    gazebo::physics::Joint_V joints = model->GetJoints();
    for (unsigned int i=0;i< joints.size(); i++)
      res.joint_names.push_back( joints[i]->GetName() );

    // get children model names
    res.child_model_names.clear();
    for (unsigned int j = 0; j < model->GetChildCount(); j++)
    {
      gazebo::physics::ModelPtr child_model = boost::dynamic_pointer_cast<gazebo::physics::Model>(model->GetChild(j));
      if (child_model)
        res.child_model_names.push_back(child_model->GetName() );
    }

    // is model static
    res.is_static = model->IsStatic();

    res.success = true;
    res.status_message = "GetModelProperties: got properties";
    return true;
  }
  return true;
}

////////////////////////////////////////////////////////////////////////////////
/// \brief
bool GazeboRosApiPlugin::getWorldProperties(gazebo_msgs::GetWorldProperties::Request &req,gazebo_msgs::GetWorldProperties::Response &res)
{
  res.sim_time = world_->GetSimTime().Double();
  res.model_names.clear();
  for (unsigned int i = 0; i < world_->GetModelCount(); i ++)
    res.model_names.push_back(world_->GetModel(i)->GetName());
  gzerr << "disablign rendering has not been implemented, rendering is always enabled\n";
  res.rendering_enabled = true; //world->GetRenderEngineEnabled();
  res.success = true;
  res.status_message = "GetWorldProperties: got properties";
  return true;
}

////////////////////////////////////////////////////////////////////////////////
/// \brief
bool GazeboRosApiPlugin::getJointProperties(gazebo_msgs::GetJointProperties::Request &req,gazebo_msgs::GetJointProperties::Response &res)
{
  gazebo::physics::JointPtr joint;
  for (unsigned int i = 0; i < world_->GetModelCount(); i ++)
  {
    joint = world_->GetModel(i)->GetJoint(req.joint_name);
    if (joint) break;
  }

  if (joint)
  {
    res.success = false;
    res.status_message = "GetJointProperties: joint not found";
    return false;
  }
  else
  {
    /// @todo: FIXME
    res.type = res.REVOLUTE;

    res.damping.clear(); // to be added to gazebo
    //res.damping.push_back(joint->GetDamping(0));

    res.position.clear(); // use GetAngle(i)
    res.position.push_back(joint->GetAngle(0).Radian());

    res.rate.clear(); // use GetVelocity(i)
    res.rate.push_back(joint->GetVelocity(0));

    res.success = true;
    res.status_message = "GetJointProperties: got properties";
    return true;
  }
}

////////////////////////////////////////////////////////////////////////////////
/// \brief
bool GazeboRosApiPlugin::getLinkProperties(gazebo_msgs::GetLinkProperties::Request &req,gazebo_msgs::GetLinkProperties::Response &res)
{
  gazebo::physics::LinkPtr body = boost::dynamic_pointer_cast<gazebo::physics::Link>(world_->GetEntity(req.link_name));
  if (body)
  {
    res.success = false;
    res.status_message = "GetLinkProperties: link not found, did you forget to scope the link by model name?";
    return false;
  }
  else
  {
    /// @todo: validate
    res.gravity_mode = body->GetGravityMode();

    res.mass = body->GetInertial()->GetMass();

    gazebo::physics::InertialPtr inertia = body->GetInertial();
    res.ixx = inertia->GetIXX();
    res.iyy = inertia->GetIYY();
    res.izz = inertia->GetIZZ();
    res.ixy = inertia->GetIXY();
    res.ixz = inertia->GetIXZ();
    res.iyz = inertia->GetIYZ();

    gazebo::math::Vector3 com = body->GetInertial()->GetCoG();
    res.com.position.x = com.x;
    res.com.position.y = com.y;
    res.com.position.z = com.z;
    res.com.orientation.x = 0; // @todo: gazebo do not support rotated inertia yet
    res.com.orientation.y = 0;
    res.com.orientation.z = 0;
    res.com.orientation.w = 1;

    res.success = true;
    res.status_message = "GetLinkProperties: got properties";
    return true;
  }
}

////////////////////////////////////////////////////////////////////////////////
/// \brief
bool GazeboRosApiPlugin::getLinkState(gazebo_msgs::GetLinkState::Request &req,gazebo_msgs::GetLinkState::Response &res)
{
  gazebo::physics::LinkPtr body = boost::dynamic_pointer_cast<gazebo::physics::Link>(world_->GetEntity(req.link_name));
  gazebo::physics::LinkPtr frame = boost::dynamic_pointer_cast<gazebo::physics::Link>(world_->GetEntity(req.reference_frame));

  if (body)
  {
    res.success = false;
    res.status_message = "GetLinkState: link not found, did you forget to scope the link by model name?";
    return false;
  }

  // get body pose
  gazebo::math::Pose body_pose = body->GetWorldPose();
  // Get inertial rates
  gazebo::math::Vector3 body_vpos = body->GetWorldLinearVel(); // get velocity in gazebo frame
  gazebo::math::Vector3 body_veul = body->GetWorldAngularVel(); // get velocity in gazebo frame

  if (frame)
  {
    // convert to relative pose
    gazebo::math::Pose frame_pose = frame->GetWorldPose();
    body_pose.pos = body_pose.pos - frame_pose.pos;
    body_pose.pos = frame_pose.rot.RotateVectorReverse(body_pose.pos);
    body_pose.rot *= frame_pose.rot.GetInverse();

    // convert to relative rates
    gazebo::math::Vector3 frame_vpos = frame->GetWorldLinearVel(); // get velocity in gazebo frame
    gazebo::math::Vector3 frame_veul = frame->GetWorldAngularVel(); // get velocity in gazebo frame
    body_vpos = frame_pose.rot.RotateVector(body_vpos - frame_vpos);
    body_veul = frame_pose.rot.RotateVector(body_veul - frame_veul);
  }
  /// @todo: FIXME map is really wrong, need to use tf here somehow
  else if (req.reference_frame == "" || req.reference_frame == "world" || req.reference_frame == "map" || req.reference_frame == "/map")
  {
    ROS_DEBUG("GetLinkState: reference_frame is empty/world/map, using inertial frame");
  }
  else
  {
    res.success = false;
    res.status_message = "GetLinkState: reference reference_frame not found, did you forget to scope the link by model name?";
    return false;
  }

  res.link_state.link_name = req.link_name;
  res.link_state.pose.position.x = body_pose.pos.x;
  res.link_state.pose.position.y = body_pose.pos.y;
  res.link_state.pose.position.z = body_pose.pos.z;
  res.link_state.pose.orientation.x = body_pose.rot.x;
  res.link_state.pose.orientation.y = body_pose.rot.y;
  res.link_state.pose.orientation.z = body_pose.rot.z;
  res.link_state.pose.orientation.w = body_pose.rot.w;
  res.link_state.twist.linear.x = body_vpos.x;
  res.link_state.twist.linear.y = body_vpos.y;
  res.link_state.twist.linear.z = body_vpos.z;
  res.link_state.twist.angular.x = body_veul.x;
  res.link_state.twist.angular.y = body_veul.y;
  res.link_state.twist.angular.z = body_veul.x;
  res.link_state.reference_frame = req.reference_frame;

  res.success = true;
  res.status_message = "GetLinkState: got state";
  return true;
}

////////////////////////////////////////////////////////////////////////////////
/// \brief
bool GazeboRosApiPlugin::setLinkProperties(gazebo_msgs::SetLinkProperties::Request &req,gazebo_msgs::SetLinkProperties::Response &res)
{
  gazebo::physics::LinkPtr body = boost::dynamic_pointer_cast<gazebo::physics::Link>(world_->GetEntity(req.link_name));
  if (body)
  {
    res.success = false;
    res.status_message = "SetLinkProperties: link not found, did you forget to scope the link by model name?";
    return false;
  }
  else
  {
    gazebo::physics::InertialPtr mass = body->GetInertial();
    // @todo: FIXME: add inertia matrix rotation to Gazebo
    // mass.SetInertiaRotation(gazebo::math::Quaternionion(req.com.orientation.w,res.com.orientation.x,req.com.orientation.y req.com.orientation.z));
    mass->SetCoG(gazebo::math::Vector3(req.com.position.x,req.com.position.y,req.com.position.z));
    mass->SetInertiaMatrix(req.ixx,req.iyy,req.izz,req.ixy,req.ixz,req.iyz);
    mass->SetMass(req.mass);
    body->SetGravityMode(req.gravity_mode);
    // @todo: mass change unverified
    res.success = true;
    res.status_message = "SetLinkProperties: properties set";
    return true;
  }
}

////////////////////////////////////////////////////////////////////////////////
/// \brief
bool GazeboRosApiPlugin::setPhysicsProperties(gazebo_msgs::SetPhysicsProperties::Request &req,gazebo_msgs::SetPhysicsProperties::Response &res)
{
  // pause simulation if requested
  bool is_paused = world_->IsPaused();
  world_->SetPaused(true);

  // supported updates
  gazebo::physics::PhysicsEnginePtr ode_pe = (world_->GetPhysicsEngine());
  //ode_pe->SetStepTime(req.time_step); DEPRECATED
  ode_pe->SetMaxStepSize(req.time_step);
  //ode_pe->SetUpdateRate(req.max_update_rate); DEPRECATED
  ode_pe->SetRealTimeUpdateRate(req.max_update_rate);
  ode_pe->SetGravity(gazebo::math::Vector3(req.gravity.x,req.gravity.y,req.gravity.z));

  // stuff only works in ODE right now
  ode_pe->SetAutoDisableFlag(req.ode_config.auto_disable_bodies);
  ode_pe->SetSORPGSPreconIters(req.ode_config.sor_pgs_precon_iters);
  ode_pe->SetSORPGSIters(req.ode_config.sor_pgs_iters);
  ode_pe->SetSORPGSW(req.ode_config.sor_pgs_w);
  ode_pe->SetWorldCFM(req.ode_config.cfm);
  ode_pe->SetWorldERP(req.ode_config.erp);
  ode_pe->SetContactSurfaceLayer(req.ode_config.contact_surface_layer);
  ode_pe->SetContactMaxCorrectingVel(req.ode_config.contact_max_correcting_vel);
  ode_pe->SetMaxContacts(req.ode_config.max_contacts);

  world_->SetPaused(is_paused);

  res.success = true;
  res.status_message = "physics engine updated";
  return true;
}

////////////////////////////////////////////////////////////////////////////////
/// \brief
bool GazeboRosApiPlugin::getPhysicsProperties(gazebo_msgs::GetPhysicsProperties::Request &req,gazebo_msgs::GetPhysicsProperties::Response &res)
{
  // supported updates
  //res.time_step = world_->GetPhysicsEngine()->GetStepTime(); DEPRECATED
  res.time_step = world_->GetPhysicsEngine()->GetMaxStepSize();
  res.pause = world_->IsPaused();
  //res.max_update_rate = world_->GetPhysicsEngine()->GetUpdateRate(); DEPRECATED
  res.max_update_rate = world_->GetPhysicsEngine()->GetRealTimeUpdateRate();
  gazebo::math::Vector3 gravity = world_->GetPhysicsEngine()->GetGravity();
  res.gravity.x = gravity.x;
  res.gravity.y = gravity.y;
  res.gravity.z = gravity.z;

  // stuff only works in ODE right now
  res.ode_config.auto_disable_bodies = world_->GetPhysicsEngine()->GetAutoDisableFlag();
  res.ode_config.sor_pgs_precon_iters = world_->GetPhysicsEngine()->GetSORPGSPreconIters();
  res.ode_config.sor_pgs_iters = world_->GetPhysicsEngine()->GetSORPGSIters();
  res.ode_config.sor_pgs_w = world_->GetPhysicsEngine()->GetSORPGSW();
  res.ode_config.contact_surface_layer = world_->GetPhysicsEngine()->GetContactSurfaceLayer();
  res.ode_config.contact_max_correcting_vel = world_->GetPhysicsEngine()->GetContactMaxCorrectingVel();
  res.ode_config.cfm = world_->GetPhysicsEngine()->GetWorldCFM();
  res.ode_config.erp = world_->GetPhysicsEngine()->GetWorldERP();
  res.ode_config.max_contacts = world_->GetPhysicsEngine()->GetMaxContacts();

  res.success = true;
  res.status_message = "GetPhysicsProperties: got properties";
  return true;
}

////////////////////////////////////////////////////////////////////////////////
/// \brief
bool GazeboRosApiPlugin::setJointProperties(gazebo_msgs::SetJointProperties::Request &req,gazebo_msgs::SetJointProperties::Response &res)
{
  /// @todo: current settings only allows for setting of 1DOF joints (e.g. HingeJoint and SliderJoint) correctly.
  gazebo::physics::JointPtr joint;
  for (unsigned int i = 0; i < world_->GetModelCount(); i ++)
  {
    joint = world_->GetModel(i)->GetJoint(req.joint_name);
    if (joint) break;
  }

  if (joint)
  {
    res.success = false;
    res.status_message = "SetJointProperties: joint not found";
    return false;
  }
  else
  {
    for(unsigned int i=0;i< req.ode_joint_config.damping.size();i++)
      joint->SetDamping(i,req.ode_joint_config.damping[i]);
    for(unsigned int i=0;i< req.ode_joint_config.hiStop.size();i++)
      joint->SetAttribute("hi_stop",i,req.ode_joint_config.hiStop[i]);
    for(unsigned int i=0;i< req.ode_joint_config.loStop.size();i++)
      joint->SetAttribute("lo_stop",i,req.ode_joint_config.loStop[i]);
    for(unsigned int i=0;i< req.ode_joint_config.erp.size();i++)
      joint->SetAttribute("erp",i,req.ode_joint_config.erp[i]);
    for(unsigned int i=0;i< req.ode_joint_config.cfm.size();i++)
      joint->SetAttribute("cfm",i,req.ode_joint_config.cfm[i]);
    for(unsigned int i=0;i< req.ode_joint_config.stop_erp.size();i++)
      joint->SetAttribute("stop_erp",i,req.ode_joint_config.stop_erp[i]);
    for(unsigned int i=0;i< req.ode_joint_config.stop_cfm.size();i++)
      joint->SetAttribute("stop_cfm",i,req.ode_joint_config.stop_cfm[i]);
    for(unsigned int i=0;i< req.ode_joint_config.fudge_factor.size();i++)
      joint->SetAttribute("fudge_factor",i,req.ode_joint_config.fudge_factor[i]);
    for(unsigned int i=0;i< req.ode_joint_config.fmax.size();i++)
      joint->SetAttribute("fmax",i,req.ode_joint_config.fmax[i]);
    for(unsigned int i=0;i< req.ode_joint_config.vel.size();i++)
      joint->SetAttribute("vel",i,req.ode_joint_config.vel[i]);

    res.success = true;
    res.status_message = "SetJointProperties: properties set";
    return true;
  }
}

////////////////////////////////////////////////////////////////////////////////
/// \brief
bool GazeboRosApiPlugin::setModelState(gazebo_msgs::SetModelState::Request &req,gazebo_msgs::SetModelState::Response &res)
{
  gazebo::math::Vector3 target_pos(req.model_state.pose.position.x,req.model_state.pose.position.y,req.model_state.pose.position.z);
  gazebo::math::Quaternion target_rot(req.model_state.pose.orientation.w,req.model_state.pose.orientation.x,req.model_state.pose.orientation.y,req.model_state.pose.orientation.z);
  target_rot.Normalize(); // eliminates invalid rotation (0, 0, 0, 0)
  gazebo::math::Pose target_pose(target_pos,target_rot);
  gazebo::math::Vector3 target_pos_dot(req.model_state.twist.linear.x,req.model_state.twist.linear.y,req.model_state.twist.linear.z);
  gazebo::math::Vector3 target_rot_dot(req.model_state.twist.angular.x,req.model_state.twist.angular.y,req.model_state.twist.angular.z);

  gazebo::physics::ModelPtr model = world_->GetModel(req.model_state.model_name);
  if (!model)
  {
    ROS_ERROR("Updating ModelState: model [%s] does not exist",req.model_state.model_name.c_str());
    res.success = false;
    res.status_message = "SetModelState: model does not exist";
    return false;
  }
  else
  {
    gazebo::physics::LinkPtr relative_entity = boost::dynamic_pointer_cast<gazebo::physics::Link>(world_->GetEntity(req.model_state.reference_frame));
    if (relative_entity)
    {
      gazebo::math::Pose  frame_pose = relative_entity->GetWorldPose(); // - myBody->GetCoMPose();
      gazebo::math::Vector3 frame_pos = frame_pose.pos;
      gazebo::math::Quaternion frame_rot = frame_pose.rot;

      //std::cout << " debug : " << relative_entity->GetName() << " : " << frame_pose << " : " << target_pose << std::endl;
      //target_pose = frame_pose + target_pose; // seems buggy, use my own
      target_pose.pos = frame_pos + frame_rot.RotateVector(target_pos);
      target_pose.rot = frame_rot * target_pose.rot;
    }
    /// @todo: FIXME map is really wrong, need to use tf here somehow
    else if (req.model_state.reference_frame == "" || req.model_state.reference_frame == "world" || req.model_state.reference_frame == "map" || req.model_state.reference_frame == "/map" )
    {
      ROS_DEBUG("Updating ModelState: reference frame is empty/world/map, usig inertial frame");
    }
    else
    {
      ROS_ERROR("Updating ModelState: for model[%s], specified reference frame entity [%s] does not exist",
                req.model_state.model_name.c_str(),req.model_state.reference_frame.c_str());
      res.success = false;
      res.status_message = "SetModelState: specified reference frame entity does not exist";
      return false;
    }

    //ROS_ERROR("target state: %f %f %f",target_pose.pos.x,target_pose.pos.y,target_pose.pos.z);
    bool is_paused = world_->IsPaused();
    world_->SetPaused(true);
    model->SetWorldPose(target_pose);
    world_->SetPaused(is_paused);
    //gazebo::math::Pose p3d = model->GetWorldPose();
    //ROS_ERROR("model updated state: %f %f %f",p3d.pos.x,p3d.pos.y,p3d.pos.z);

    // set model velocity
    model->SetLinearVel(target_pos_dot);
    model->SetAngularVel(target_rot_dot);

    res.success = true;
    res.status_message = "SetModelState: set model state done";
    return true;
  }
}

////////////////////////////////////////////////////////////////////////////////
/// \brief
void GazeboRosApiPlugin::updateModelState(const gazebo_msgs::ModelState::ConstPtr& model_state)
{
  gazebo_msgs::SetModelState::Response res;
  gazebo_msgs::SetModelState::Request req;
  req.model_state = *model_state;
  /*bool success =*/ setModelState(req,res);
}

////////////////////////////////////////////////////////////////////////////////
/// \brief
bool GazeboRosApiPlugin::applyJointEffort(gazebo_msgs::ApplyJointEffort::Request &req,gazebo_msgs::ApplyJointEffort::Response &res)
{
  gazebo::physics::JointPtr joint;
  for (unsigned int i = 0; i < world_->GetModelCount(); i ++)
  {
    joint = world_->GetModel(i)->GetJoint(req.joint_name);
    if (joint)
    {
      GazeboRosApiPlugin::ForceJointJob* fjj = new GazeboRosApiPlugin::ForceJointJob;
      fjj->joint = joint;
      fjj->force = req.effort;
      fjj->start_time = req.start_time;
      if (fjj->start_time < ros::Time(world_->GetSimTime().Double()))
        fjj->start_time = ros::Time(world_->GetSimTime().Double());
      fjj->duration = req.duration;
      lock_.lock();
      force_joint_jobs_.push_back(fjj);
      lock_.unlock();

      res.success = true;
      res.status_message = "ApplyJointEffort: effort set";
      return true;
    }
  }

  res.success = false;
  res.status_message = "ApplyJointEffort: joint not found";
  return false;
}

////////////////////////////////////////////////////////////////////////////////
/// \brief
bool GazeboRosApiPlugin::resetSimulation(std_srvs::Empty::Request &req,std_srvs::Empty::Response &res)
{
  world_->Reset();
  return true;
}

////////////////////////////////////////////////////////////////////////////////
/// \brief
bool GazeboRosApiPlugin::resetWorld(std_srvs::Empty::Request &req,std_srvs::Empty::Response &res)
{
  world_->ResetEntities(gazebo::physics::Base::MODEL);
  return true;
}

////////////////////////////////////////////////////////////////////////////////
/// \brief
bool GazeboRosApiPlugin::pausePhysics(std_srvs::Empty::Request &req,std_srvs::Empty::Response &res)
{
  world_->SetPaused(true);
  return true;
}

////////////////////////////////////////////////////////////////////////////////
/// \brief
bool GazeboRosApiPlugin::unpausePhysics(std_srvs::Empty::Request &req,std_srvs::Empty::Response &res)
{
  world_->SetPaused(false);
  return true;
}

////////////////////////////////////////////////////////////////////////////////
/// \brief
bool GazeboRosApiPlugin::clearJointForces(gazebo_msgs::JointRequest::Request &req,gazebo_msgs::JointRequest::Response &res)
{
  return clearJointForces(req.joint_name);
}
bool GazeboRosApiPlugin::clearJointForces(std::string joint_name)
{
  bool search = true;
  lock_.lock();
  while(search)
  {
    search = false;
    for (std::vector<GazeboRosApiPlugin::ForceJointJob*>::iterator iter=force_joint_jobs_.begin();iter!=force_joint_jobs_.end();iter++)
    {
      if ((*iter)->joint->GetName() == joint_name)
      {
        // found one, search through again
        search = true;
        delete (*iter);
        force_joint_jobs_.erase(iter);
        break;
      }
    }
  }
  lock_.unlock();
  return true;
}

////////////////////////////////////////////////////////////////////////////////
/// \brief
bool GazeboRosApiPlugin::clearBodyWrenches(gazebo_msgs::BodyRequest::Request &req,gazebo_msgs::BodyRequest::Response &res)
{
  return clearBodyWrenches(req.body_name);
}
bool GazeboRosApiPlugin::clearBodyWrenches(std::string body_name)
{
  bool search = true;
  lock_.lock();
  while(search)
  {
    search = false;
    for (std::vector<GazeboRosApiPlugin::WrenchBodyJob*>::iterator iter=wrench_body_jobs_.begin();iter!=wrench_body_jobs_.end();iter++)
    {
      //ROS_ERROR("search %s %s",(*iter)->body->GetScopedName().c_str(), body_name.c_str());
      if ((*iter)->body->GetScopedName() == body_name)
      {
        // found one, search through again
        search = true;
        delete (*iter);
        wrench_body_jobs_.erase(iter);
        break;
      }
    }
  }
  lock_.unlock();
  return true;
}

////////////////////////////////////////////////////////////////////////////////
/// \brief
bool GazeboRosApiPlugin::setModelConfiguration(gazebo_msgs::SetModelConfiguration::Request &req,gazebo_msgs::SetModelConfiguration::Response &res)
{
  std::string gazebo_model_name = req.model_name;

  // search for model with name
  gazebo::physics::ModelPtr gazebo_model = world_->GetModel(req.model_name);
  if (!gazebo_model)
  {
    ROS_ERROR("SetModelConfiguration: model [%s] does not exist",gazebo_model_name.c_str());
    res.success = false;
    res.status_message = "SetModelConfiguration: model does not exist";
    return false;
  }

  if (req.joint_names.size() == req.joint_positions.size())
  {
    std::map<std::string, double> joint_position_map;
    for (unsigned int i = 0; i < req.joint_names.size(); i++)
    {
      joint_position_map[req.joint_names[i]] = req.joint_positions[i];
    }

    // make the service call to pause gazebo
    bool is_paused = world_->IsPaused();
    if (!is_paused) world_->SetPaused(true);

    gazebo_model->SetJointPositions(joint_position_map);

    // resume paused state before this call
    world_->SetPaused(is_paused);

    res.success = true;
    res.status_message = "SetModelConfiguration: success";
    return true;
  }
  else
  {
    res.success = false;
    res.status_message = "SetModelConfiguration: joint name and position list have different lengths";
    return false;
  }
}

////////////////////////////////////////////////////////////////////////////////
/// \brief
bool GazeboRosApiPlugin::setLinkState(gazebo_msgs::SetLinkState::Request &req,gazebo_msgs::SetLinkState::Response &res)
{
  gazebo::physics::LinkPtr body = boost::dynamic_pointer_cast<gazebo::physics::Link>(world_->GetEntity(req.link_state.link_name));
  gazebo::physics::LinkPtr frame = boost::dynamic_pointer_cast<gazebo::physics::Link>(world_->GetEntity(req.link_state.reference_frame));
  if (!body)
  {
    ROS_ERROR("Updating LinkState: link [%s] does not exist",req.link_state.link_name.c_str());
    res.success = false;
    res.status_message = "SetLinkState: link does not exist";
    return false;
  }

  /// @todo: FIXME map is really wrong, unless using tf here somehow
  // get reference frame (body/model(link)) pose and
  // transform target pose to absolute world frame
  gazebo::math::Vector3 target_pos(req.link_state.pose.position.x,req.link_state.pose.position.y,req.link_state.pose.position.z);
  gazebo::math::Quaternion target_rot(req.link_state.pose.orientation.w,req.link_state.pose.orientation.x,req.link_state.pose.orientation.y,req.link_state.pose.orientation.z);
  gazebo::math::Pose target_pose(target_pos,target_rot);
  gazebo::math::Vector3 target_linear_vel(req.link_state.twist.linear.x,req.link_state.twist.linear.y,req.link_state.twist.linear.z);
  gazebo::math::Vector3 target_angular_vel(req.link_state.twist.angular.x,req.link_state.twist.angular.y,req.link_state.twist.angular.z);

  if (frame)
  {
    gazebo::math::Pose  frame_pose = frame->GetWorldPose(); // - myBody->GetCoMPose();
    gazebo::math::Vector3 frame_pos = frame_pose.pos;
    gazebo::math::Quaternion frame_rot = frame_pose.rot;

    //std::cout << " debug : " << frame->GetName() << " : " << frame_pose << " : " << target_pose << std::endl;
    //target_pose = frame_pose + target_pose; // seems buggy, use my own
    target_pose.pos = frame_pos + frame_rot.RotateVector(target_pos);
    target_pose.rot = frame_rot * target_pose.rot;

    gazebo::math::Vector3 frame_linear_vel = frame->GetWorldLinearVel();
    gazebo::math::Vector3 frame_angular_vel = frame->GetWorldAngularVel();
    target_linear_vel -= frame_linear_vel;
    target_angular_vel -= frame_angular_vel;
  }
  else if (req.link_state.reference_frame == "" || req.link_state.reference_frame == "world" || req.link_state.reference_frame == "map" || req.link_state.reference_frame == "/map")
  {
    ROS_INFO("Updating LinkState: reference_frame is empty/world/map, using inertial frame");
  }
  else
  {
    ROS_ERROR("Updating LinkState: reference_frame is not a valid link name");
    res.success = false;
    res.status_message = "SetLinkState: failed";
    return false;
  }

  //std::cout << " debug : " << target_pose << std::endl;
  //boost::recursive_mutex::scoped_lock lock(*world->GetMRMutex());

  bool is_paused = world_->IsPaused();
  if (!is_paused) world_->SetPaused(true);
  body->SetWorldPose(target_pose);
  world_->SetPaused(is_paused);

  // set body velocity to desired twist
  body->SetLinearVel(target_linear_vel);
  body->SetAngularVel(target_angular_vel);

  res.success = true;
  res.status_message = "SetLinkState: success";
  return true;
}

////////////////////////////////////////////////////////////////////////////////
/// \brief
void GazeboRosApiPlugin::updateLinkState(const gazebo_msgs::LinkState::ConstPtr& link_state)
{
  gazebo_msgs::SetLinkState::Request req;
  gazebo_msgs::SetLinkState::Response res;
  req.link_state = *link_state;
  /*bool success = */ setLinkState(req,res);
}


////////////////////////////////////////////////////////////////////////////////
/// \brief shift wrench from reference frame to target frame
///        assume wrench is defined in
void GazeboRosApiPlugin::transformWrench( gazebo::math::Vector3 &target_force, gazebo::math::Vector3 &target_torque,
                                          gazebo::math::Vector3 reference_force, gazebo::math::Vector3 reference_torque,
                                          gazebo::math::Pose target_to_reference )
{
  // rotate force into target frame
  target_force = target_to_reference.rot.RotateVector(reference_force);
  // rotate torque into target frame
  target_torque = target_to_reference.rot.RotateVector(reference_torque);

  // target force is the refence force rotated by the target->reference transform
  target_force = target_force;
  target_torque = target_torque + target_to_reference.pos.Cross(target_force);
}

////////////////////////////////////////////////////////////////////////////////
/// \brief
bool GazeboRosApiPlugin::applyBodyWrench(gazebo_msgs::ApplyBodyWrench::Request &req,gazebo_msgs::ApplyBodyWrench::Response &res)
{
  gazebo::physics::LinkPtr body = boost::dynamic_pointer_cast<gazebo::physics::Link>(world_->GetEntity(req.body_name));
  gazebo::physics::LinkPtr frame = boost::dynamic_pointer_cast<gazebo::physics::Link>(world_->GetEntity(req.reference_frame));
  if (!body)
  {
    ROS_ERROR("ApplyBodyWrench: body [%s] does not exist",req.body_name.c_str());
    res.success = false;
    res.status_message = "ApplyBodyWrench: body does not exist";
    return false;
  }

  // target wrench
  gazebo::math::Vector3 reference_force(req.wrench.force.x,req.wrench.force.y,req.wrench.force.z);
  gazebo::math::Vector3 reference_torque(req.wrench.torque.x,req.wrench.torque.y,req.wrench.torque.z);
  gazebo::math::Vector3 reference_point(req.reference_point.x,req.reference_point.y,req.reference_point.z);

  gazebo::math::Vector3 target_force;
  gazebo::math::Vector3 target_torque;

  /// shift wrench to body frame if a non-zero reference point is given
  ///   @todo: to be more general, should we make the reference point a reference pose?
  reference_torque = reference_torque + reference_point.Cross(reference_force);

  /// @todo: FIXME map is really wrong, need to use tf here somehow
  if (frame)
  {
    // get reference frame (body/model(body)) pose and
    // transform target pose to absolute world frame
    // @todo: need to modify wrench (target force and torque by frame)
    //        transform wrench from reference_point in reference_frame
    //        into the reference frame of the body
    //        first, translate by reference point to the body frame
    gazebo::math::Pose target_to_reference = frame->GetWorldPose() - body->GetWorldPose();
    ROS_DEBUG("reference frame for applied wrench: [%f %f %f, %f %f %f]-[%f %f %f, %f %f %f]=[%f %f %f, %f %f %f]",
              body->GetWorldPose().pos.x,
              body->GetWorldPose().pos.y,
              body->GetWorldPose().pos.z,
              body->GetWorldPose().rot.GetAsEuler().x,
              body->GetWorldPose().rot.GetAsEuler().y,
              body->GetWorldPose().rot.GetAsEuler().z,
              frame->GetWorldPose().pos.x,
              frame->GetWorldPose().pos.y,
              frame->GetWorldPose().pos.z,
              frame->GetWorldPose().rot.GetAsEuler().x,
              frame->GetWorldPose().rot.GetAsEuler().y,
              frame->GetWorldPose().rot.GetAsEuler().z,
              target_to_reference.pos.x,
              target_to_reference.pos.y,
              target_to_reference.pos.z,
              target_to_reference.rot.GetAsEuler().x,
              target_to_reference.rot.GetAsEuler().y,
              target_to_reference.rot.GetAsEuler().z
              );
    transformWrench(target_force, target_torque, reference_force, reference_torque, target_to_reference);
    ROS_ERROR("wrench defined as [%s]:[%f %f %f, %f %f %f] --> applied as [%s]:[%f %f %f, %f %f %f]",
              frame->GetName().c_str(),
              reference_force.x,
              reference_force.y,
              reference_force.z,
              reference_torque.x,
              reference_torque.y,
              reference_torque.z,
              body->GetName().c_str(),
              target_force.x,
              target_force.y,
              target_force.z,
              target_torque.x,
              target_torque.y,
              target_torque.z
              );

  }
  else if (req.reference_frame == "" || req.reference_frame == "world" || req.reference_frame == "map" || req.reference_frame == "/map")
  {
    ROS_INFO("ApplyBodyWrench: reference_frame is empty/world/map, using inertial frame, transferring from body relative to inertial frame");
    // FIXME: transfer to inertial frame
    gazebo::math::Pose target_to_reference = body->GetWorldPose();
    target_force = reference_force;
    target_torque = reference_torque;

  }
  else
  {
    ROS_ERROR("ApplyBodyWrench: reference_frame is not a valid link name");
    res.success = false;
    res.status_message = "ApplyBodyWrench: reference_frame not found";
    return false;
  }

  // apply wrench
  // schedule a job to do below at appropriate times:
  // body->SetForce(force)
  // body->SetTorque(torque)
  GazeboRosApiPlugin::WrenchBodyJob* wej = new GazeboRosApiPlugin::WrenchBodyJob;
  wej->body = body;
  wej->force = target_force;
  wej->torque = target_torque;
  wej->start_time = req.start_time;
  if (wej->start_time < ros::Time(world_->GetSimTime().Double()))
    wej->start_time = ros::Time(world_->GetSimTime().Double());
  wej->duration = req.duration;
  lock_.lock();
  wrench_body_jobs_.push_back(wej);
  lock_.unlock();

  res.success = true;
  res.status_message = "";
  return true;
}

/// \brief utilites for checking incoming string URDF/XML/Param
bool GazeboRosApiPlugin::isURDF(std::string model_xml)
{
  TiXmlDocument doc_in;
  doc_in.Parse(model_xml.c_str());
  if (doc_in.FirstChild("robot"))
    return true;
  else
    return false;
}
<<<<<<< HEAD
bool GazeboRosApiPlugin::IsSDF(std::string model_xml)
=======
bool GazeboRosApiPlugin::isGazeboModelXML(std::string model_xml)
{
  // FIXME: very crude check
  TiXmlDocument doc_in;
  doc_in.Parse(model_xml.c_str());
  if (doc_in.FirstChild("model:physical")) // old gazebo xml
    return true;
  else
    return false;
}
bool GazeboRosApiPlugin::isSDF(std::string model_xml)
>>>>>>> 8ff2d68c
{
  // FIXME: very crude check
  TiXmlDocument doc_in;
  doc_in.Parse(model_xml.c_str());
  if (doc_in.FirstChild("gazebo") ||
      doc_in.FirstChild("sdf")) // sdf
    return true;
  else
    return false;
}

////////////////////////////////////////////////////////////////////////////////
/// \brief
void GazeboRosApiPlugin::wrenchBodySchedulerSlot()
{
  // MDMutex locks in case model is getting deleted, don't have to do this if we delete jobs first
  // boost::recursive_mutex::scoped_lock lock(*world->GetMDMutex());
  lock_.lock();
  for (std::vector<GazeboRosApiPlugin::WrenchBodyJob*>::iterator iter=wrench_body_jobs_.begin();iter!=wrench_body_jobs_.end();)
  {
    // check times and apply wrench if necessary
    if (ros::Time(world_->GetSimTime().Double()) >= (*iter)->start_time)
      if (ros::Time(world_->GetSimTime().Double()) <= (*iter)->start_time+(*iter)->duration ||
          (*iter)->duration.toSec() < 0.0)
      {
        if ((*iter)->body) // if body exists
        {
          (*iter)->body->SetForce((*iter)->force);
          (*iter)->body->SetTorque((*iter)->torque);
        }
        else
          (*iter)->duration.fromSec(0.0); // mark for delete
      }

    if (ros::Time(world_->GetSimTime().Double()) > (*iter)->start_time+(*iter)->duration &&
        (*iter)->duration.toSec() >= 0.0)
    {
      // remove from queue once expires
      delete (*iter);
      wrench_body_jobs_.erase(iter);
    }
    else
      iter++;
  }
  lock_.unlock();
}

////////////////////////////////////////////////////////////////////////////////
/// \brief
void GazeboRosApiPlugin::forceJointSchedulerSlot()
{
  // MDMutex locks in case model is getting deleted, don't have to do this if we delete jobs first
  // boost::recursive_mutex::scoped_lock lock(*world->GetMDMutex());
  lock_.lock();
  for (std::vector<GazeboRosApiPlugin::ForceJointJob*>::iterator iter=force_joint_jobs_.begin();iter!=force_joint_jobs_.end();)
  {
    // check times and apply force if necessary
    if (ros::Time(world_->GetSimTime().Double()) >= (*iter)->start_time)
      if (ros::Time(world_->GetSimTime().Double()) <= (*iter)->start_time+(*iter)->duration ||
          (*iter)->duration.toSec() < 0.0)
      {
        if ((*iter)->joint) // if joint exists
          (*iter)->joint->SetForce(0,(*iter)->force);
        else
          (*iter)->duration.fromSec(0.0); // mark for delete
      }

    if (ros::Time(world_->GetSimTime().Double()) > (*iter)->start_time+(*iter)->duration &&
        (*iter)->duration.toSec() >= 0.0)
    {
      // remove from queue once expires
      force_joint_jobs_.erase(iter);
    }
    else
      iter++;
  }
  lock_.unlock();
}

////////////////////////////////////////////////////////////////////////////////
/// \brief
void GazeboRosApiPlugin::publishSimTime(const boost::shared_ptr<gazebo::msgs::WorldStatistics const> &msg)
{
  ROS_ERROR("CLOCK2");
  gazebo::common::Time currentTime = gazebo::msgs::Convert( msg->sim_time() );
  rosgraph_msgs::Clock ros_time_;
  ros_time_.clock.fromSec(currentTime.Double());
  //  publish time to ros
  pub_clock_.publish(ros_time_);
}
void GazeboRosApiPlugin::publishSimTime()
{
  gazebo::common::Time currentTime = world_->GetSimTime();
  rosgraph_msgs::Clock ros_time_;
  ros_time_.clock.fromSec(currentTime.Double());
  //  publish time to ros
  pub_clock_.publish(ros_time_);
}


////////////////////////////////////////////////////////////////////////////////
/// \brief
void GazeboRosApiPlugin::publishLinkStates()
{
  gazebo_msgs::LinkStates link_states;

  // fill link_states
  for (unsigned int i = 0; i < world_->GetModelCount(); i ++)
  {
    gazebo::physics::ModelPtr model = world_->GetModel(i);

    for (unsigned int j = 0 ; j < model->GetChildCount(); j ++)
    {
      gazebo::physics::LinkPtr body = boost::dynamic_pointer_cast<gazebo::physics::Link>(model->GetChild(j));

      if (body)
      {
        link_states.name.push_back(body->GetScopedName());
        geometry_msgs::Pose pose;
        gazebo::math::Pose  body_pose = body->GetWorldPose(); // - myBody->GetCoMPose();
        gazebo::math::Vector3 pos = body_pose.pos;
        gazebo::math::Quaternion rot = body_pose.rot;
        pose.position.x = pos.x;
        pose.position.y = pos.y;
        pose.position.z = pos.z;
        pose.orientation.w = rot.w;
        pose.orientation.x = rot.x;
        pose.orientation.y = rot.y;
        pose.orientation.z = rot.z;
        link_states.pose.push_back(pose);
        gazebo::math::Vector3 linear_vel  = body->GetWorldLinearVel();
        gazebo::math::Vector3 angular_vel = body->GetWorldAngularVel();
        geometry_msgs::Twist twist;
        twist.linear.x = linear_vel.x;
        twist.linear.y = linear_vel.y;
        twist.linear.z = linear_vel.z;
        twist.angular.x = angular_vel.x;
        twist.angular.y = angular_vel.y;
        twist.angular.z = angular_vel.z;
        link_states.twist.push_back(twist);
      }
    }
  }

  pub_link_states_.publish(link_states);
}

////////////////////////////////////////////////////////////////////////////////
/// \brief
void GazeboRosApiPlugin::publishModelStates()
{
  gazebo_msgs::ModelStates model_states;

  // fill model_states
  for (unsigned int i = 0; i < world_->GetModelCount(); i ++)
  {
    gazebo::physics::ModelPtr model = world_->GetModel(i);
    model_states.name.push_back(model->GetName());
    geometry_msgs::Pose pose;
    gazebo::math::Pose  model_pose = model->GetWorldPose(); // - myBody->GetCoMPose();
    gazebo::math::Vector3 pos = model_pose.pos;
    gazebo::math::Quaternion rot = model_pose.rot;
    pose.position.x = pos.x;
    pose.position.y = pos.y;
    pose.position.z = pos.z;
    pose.orientation.w = rot.w;
    pose.orientation.x = rot.x;
    pose.orientation.y = rot.y;
    pose.orientation.z = rot.z;
    model_states.pose.push_back(pose);
    gazebo::math::Vector3 linear_vel  = model->GetWorldLinearVel();
    gazebo::math::Vector3 angular_vel = model->GetWorldAngularVel();
    geometry_msgs::Twist twist;
    twist.linear.x = linear_vel.x;
    twist.linear.y = linear_vel.y;
    twist.linear.z = linear_vel.z;
    twist.angular.x = angular_vel.x;
    twist.angular.y = angular_vel.y;
    twist.angular.z = angular_vel.z;
    model_states.twist.push_back(twist);
  }
  pub_model_states_.publish(model_states);
}

void GazeboRosApiPlugin::physicsReconfigureCallback(gazebo::PhysicsConfig &config, uint32_t level)
{
  if (!physics_reconfigure_initialized_)
  {
    gazebo_msgs::GetPhysicsProperties srv;
    physics_reconfigure_get_client_.call(srv);

    config.time_step                   = srv.response.time_step;
    config.max_update_rate             = srv.response.max_update_rate;
    config.gravity_x                   = srv.response.gravity.x;
    config.gravity_y                   = srv.response.gravity.y;
    config.gravity_z                   = srv.response.gravity.z;
    config.auto_disable_bodies         = srv.response.ode_config.auto_disable_bodies;
    config.sor_pgs_precon_iters        = srv.response.ode_config.sor_pgs_precon_iters;
    config.sor_pgs_iters               = srv.response.ode_config.sor_pgs_iters;
    config.sor_pgs_rms_error_tol       = srv.response.ode_config.sor_pgs_rms_error_tol;
    config.sor_pgs_w                   = srv.response.ode_config.sor_pgs_w;
    config.contact_surface_layer       = srv.response.ode_config.contact_surface_layer;
    config.contact_max_correcting_vel  = srv.response.ode_config.contact_max_correcting_vel;
    config.cfm                         = srv.response.ode_config.cfm;
    config.erp                         = srv.response.ode_config.erp;
    config.max_contacts                = srv.response.ode_config.max_contacts;
    physics_reconfigure_initialized_ = true;
  }
  else
  {
    bool changed = false;
    gazebo_msgs::GetPhysicsProperties srv;
    physics_reconfigure_get_client_.call(srv);

    // check for changes
    if (config.time_step                      != srv.response.time_step)                                 changed = true;
    if (config.max_update_rate                != srv.response.max_update_rate)                           changed = true;
    if (config.gravity_x                      != srv.response.gravity.x)                                 changed = true;
    if (config.gravity_y                      != srv.response.gravity.y)                                 changed = true;
    if (config.gravity_z                      != srv.response.gravity.z)                                 changed = true;
    if (config.auto_disable_bodies            != srv.response.ode_config.auto_disable_bodies)            changed = true;
    if ((uint32_t)config.sor_pgs_precon_iters != srv.response.ode_config.sor_pgs_precon_iters)           changed = true;
    if ((uint32_t)config.sor_pgs_iters        != srv.response.ode_config.sor_pgs_iters)                  changed = true;
    if (config.sor_pgs_rms_error_tol          != srv.response.ode_config.sor_pgs_rms_error_tol)          changed = true;
    if (config.sor_pgs_w                      != srv.response.ode_config.sor_pgs_w)                      changed = true;
    if (config.contact_surface_layer          != srv.response.ode_config.contact_surface_layer)          changed = true;
    if (config.contact_max_correcting_vel     != srv.response.ode_config.contact_max_correcting_vel)     changed = true;
    if (config.cfm                            != srv.response.ode_config.cfm)                            changed = true;
    if (config.erp                            != srv.response.ode_config.erp)                            changed = true;
    if ((uint32_t)config.max_contacts         != srv.response.ode_config.max_contacts)                   changed = true;

    if (changed)
    {
      // pause simulation if requested
      gazebo_msgs::SetPhysicsProperties srv;
      srv.request.time_step                             = config.time_step                   ;
      srv.request.max_update_rate                       = config.max_update_rate             ;
      srv.request.gravity.x                             = config.gravity_x                   ;
      srv.request.gravity.y                             = config.gravity_y                   ;
      srv.request.gravity.z                             = config.gravity_z                   ;
      srv.request.ode_config.auto_disable_bodies        = config.auto_disable_bodies         ;
      srv.request.ode_config.sor_pgs_precon_iters       = config.sor_pgs_precon_iters        ;
      srv.request.ode_config.sor_pgs_iters              = config.sor_pgs_iters               ;
      srv.request.ode_config.sor_pgs_rms_error_tol      = config.sor_pgs_rms_error_tol       ;
      srv.request.ode_config.sor_pgs_w                  = config.sor_pgs_w                   ;
      srv.request.ode_config.contact_surface_layer      = config.contact_surface_layer       ;
      srv.request.ode_config.contact_max_correcting_vel = config.contact_max_correcting_vel  ;
      srv.request.ode_config.cfm                        = config.cfm                         ;
      srv.request.ode_config.erp                        = config.erp                         ;
      srv.request.ode_config.max_contacts               = config.max_contacts                ;
      physics_reconfigure_set_client_.call(srv);
      ROS_INFO("physics dynamics reconfigure update complete");
    }
    ROS_INFO("physics dynamics reconfigure complete");
  }
}

////////////////////////////////////////////////////////////////////////////////
/// \brief Wrap the get/set physics properties services into a dynamics reconfigure node
void GazeboRosApiPlugin::physicsReconfigureThread()
{
  physics_reconfigure_set_client_ = nh_->serviceClient<gazebo_msgs::SetPhysicsProperties>("/gazebo/set_physics_properties");
  physics_reconfigure_get_client_ = nh_->serviceClient<gazebo_msgs::GetPhysicsProperties>("/gazebo/get_physics_properties");

  // Wait until the rest of this plugin is loaded and the services are being offered 
  physics_reconfigure_set_client_.waitForExistence();
  physics_reconfigure_get_client_.waitForExistence();

  physics_reconfigure_srv_.reset(new dynamic_reconfigure::Server<gazebo::PhysicsConfig>());

  physics_reconfigure_callback_ = boost::bind(&GazeboRosApiPlugin::physicsReconfigureCallback, this, _1, _2);
  physics_reconfigure_srv_->setCallback(physics_reconfigure_callback_);

  ROS_INFO("Physics dynamic reconfigure ready.");
}

////////////////////////////////////////////////////////////////////////////////
/// \brief
void GazeboRosApiPlugin::stripXmlDeclaration(std::string &model_xml)
{
  // incoming robot model string is a string containing a Gazebo Model XML
  /// STRIP DECLARATION <? ... xml version="1.0" ... ?> from model_xml
  /// @todo: does tinyxml have functionality for this?
  /// @todo: should gazebo take care of the declaration?
  std::string open_bracket("<?");
  std::string close_bracket("?>");
  size_t pos1 = model_xml.find(open_bracket,0);
  size_t pos2 = model_xml.find(close_bracket,0);
  if (pos1 != std::string::npos && pos2 != std::string::npos)
    model_xml.replace(pos1,pos2-pos1+2,std::string(""));
}

////////////////////////////////////////////////////////////////////////////////
/// \brief
void GazeboRosApiPlugin::updateSDFModelPose(TiXmlDocument &gazebo_model_xml, gazebo::math::Vector3 initial_xyz, gazebo::math::Quaternion initial_q)
{
  TiXmlElement* gazebo_tixml = gazebo_model_xml.FirstChildElement("gazebo");
  if (gazebo_tixml)
  {
    TiXmlElement* model_tixml = gazebo_tixml->FirstChildElement("model");
    if (model_tixml)
    {
      // replace initial pose of robot
      // find first instance of xyz and rpy, replace with initial pose
      TiXmlElement* origin_key = model_tixml->FirstChildElement("origin");

      if (!origin_key)
      {
        origin_key = new TiXmlElement("origin");
        model_tixml->LinkEndChild(origin_key);
      }

      std::ostringstream origin_stream;
      gazebo::math::Vector3 initial_rpy = initial_q.GetAsEuler(); // convert to Euler angles for Gazebo XML
      origin_stream << initial_xyz.x << " " << initial_xyz.y << " " << initial_xyz.z << " "
                    << initial_rpy.x << " " << initial_rpy.y << " " << initial_rpy.z;

      origin_key->SetAttribute("pose",origin_stream.str());
    }
    else
      ROS_ERROR("could not find <model> element in sdf, so name and initial position is not applied");
  }
  else
    ROS_ERROR("could not find <gazebo> element in sdf, so new name not applied");
}

////////////////////////////////////////////////////////////////////////////////
/// \brief
void GazeboRosApiPlugin::updateSDFName(TiXmlDocument &gazebo_model_xml, std::string model_name)
{
  TiXmlElement* gazebo_tixml = gazebo_model_xml.FirstChildElement("gazebo");
  if (gazebo_tixml)
  {
    TiXmlElement* model_tixml = gazebo_tixml->FirstChildElement("model");
    if (model_tixml)
    {
      if (model_tixml->Attribute("name") != NULL)
      {
        // removing old model name
        model_tixml->RemoveAttribute("name");
      }
      // replace with user specified name
      model_tixml->SetAttribute("name",model_name);
    }
    else
      ROS_ERROR("could not find <model> element in sdf, so name and initial position is not applied");
  }
  else
    ROS_ERROR("could not find <gazebo> element in sdf, so new name not applied");
}

////////////////////////////////////////////////////////////////////////////////
/// \brief
void GazeboRosApiPlugin::updateURDFModelPose(TiXmlDocument &gazebo_model_xml, gazebo::math::Vector3 initial_xyz, gazebo::math::Quaternion initial_q)
{
  TiXmlElement* model_tixml = (gazebo_model_xml.FirstChildElement("robot"));
  if (model_tixml)
  {
    // replace initial pose of robot
    // find first instance of xyz and rpy, replace with initial pose
    TiXmlElement* origin_key = model_tixml->FirstChildElement("origin");

    if (!origin_key)
    {
      origin_key = new TiXmlElement("origin");
      model_tixml->LinkEndChild(origin_key);
    }

    if (origin_key->Attribute("xyz"))
      origin_key->RemoveAttribute("xyz");
    if (origin_key->Attribute("rpy"))
      origin_key->RemoveAttribute("rpy");

    std::ostringstream xyz_stream;
    xyz_stream << initial_xyz.x << " " << initial_xyz.y << " " << initial_xyz.z;

    std::ostringstream rpy_stream;
    gazebo::math::Vector3 initial_rpy = initial_q.GetAsEuler(); // convert to Euler angles for Gazebo XML
    rpy_stream << initial_rpy.x << " " << initial_rpy.y << " " << initial_rpy.z;

    origin_key->SetAttribute("xyz",xyz_stream.str());
    origin_key->SetAttribute("rpy",rpy_stream.str());
  }
  else
    ROS_ERROR("could not find <model> element in sdf, so name and initial position is not applied");
}

////////////////////////////////////////////////////////////////////////////////
/// \brief
void GazeboRosApiPlugin::updateURDFName(TiXmlDocument &gazebo_model_xml, std::string model_name)
{
  TiXmlElement* model_tixml = gazebo_model_xml.FirstChildElement("robot");
  // replace model name if one is specified by the user
  if (model_tixml)
  {
    if (model_tixml->Attribute("name") != NULL)
    {
      // removing old model name
      model_tixml->RemoveAttribute("name");
    }
    // replace with user specified name
    model_tixml->SetAttribute("name",model_name);
  }
  else
    ROS_ERROR("could not find <robot> element in URDF, name not replaced");
}

////////////////////////////////////////////////////////////////////////////////
/// \brief
void GazeboRosApiPlugin::walkChildAddRobotNamespace(TiXmlNode* robot_xml)
{
  TiXmlNode* child = 0;
  child = robot_xml->IterateChildren(child);
  while (child != NULL)
  {
    if (child->ValueStr().find(std::string("plugin")) == 0 && child->ValueStr().find(std::string("plugin")) != std::string::npos)
    {
      ROS_DEBUG("recursively walking gazebo extension for %s --> %d",child->ValueStr().c_str(),(int)child->ValueStr().find(std::string("plugin")));
      if (child->FirstChildElement("robotNamespace") == NULL)
      {
        ROS_DEBUG("    adding robotNamespace for %s",child->ValueStr().c_str());
        //addKeyValue(child->ToElement(), "robotNamespace", robot_namespace_);
        TiXmlElement* child_elem = child->ToElement()->FirstChildElement("robotNamespace");
        while (child_elem)
        {
          child->ToElement()->RemoveChild(child_elem);
          child_elem = child->ToElement()->FirstChildElement("robotNamespace");
        }
        TiXmlElement* key = new TiXmlElement("robotNamespace");
        TiXmlText* val = new TiXmlText(robot_namespace_);
        key->LinkEndChild(val);
        child->ToElement()->LinkEndChild(key);
      }
      else
      {
        ROS_DEBUG("    robotNamespace already exists for %s",child->ValueStr().c_str());
      }
    }
    walkChildAddRobotNamespace(child);
    child = robot_xml->IterateChildren(child);
  }
}

////////////////////////////////////////////////////////////////////////////////
/// \brief
bool GazeboRosApiPlugin::spawnAndConform(TiXmlDocument &gazebo_model_xml, std::string model_name, gazebo_msgs::SpawnModel::Response &res)
{
  // push to factory iface
  std::ostringstream stream;
  stream << gazebo_model_xml;
  std::string gazebo_model_xml_string = stream.str();
  ROS_DEBUG("Gazebo Model XML\n\n%s\n\n ",gazebo_model_xml_string.c_str());

  // publish to factory topic
  gazebo::msgs::Factory msg;
  gazebo::msgs::Init(msg, "spawn_model");
  msg.set_sdf( gazebo_model_xml_string );

  //ROS_ERROR("attempting to spawn model name [%s] [%s]", model_name.c_str(),gazebo_model_xml_string.c_str());

  // FIXME: should use entity_info or add lock to World::receiveMutex
  // looking for Model to see if it exists already
  gazebo::msgs::Request *entity_info_msg = gazebo::msgs::CreateRequest("entity_info", model_name);
  request_pub_->Publish(*entity_info_msg,true);
  // todo: should wait for response response_sub_, check to see that if _msg->response == "nonexistant"

  gazebo::physics::ModelPtr model = world_->GetModel(model_name);
  if (model)
  {
    ROS_ERROR("SpawnModel: Failure - model name %s already exist.",model_name.c_str());
    res.success = false;
    res.status_message = "SpawnModel: Failure - model already exists.";
    return false;
  }

  // Publish the factory message
  factory_pub_->Publish(msg);
  /// FIXME: should change publish to direct invocation World::LoadModel() and/or
  ///        change the poll for Model existence to common::Events based check.

  /// \brief poll and wait, verify that the model is spawned within Hardcoded 60 seconds
  ros::Duration model_spawn_timeout(60.0);
  ros::Time timeout = ros::Time::now() + model_spawn_timeout;
  while (true)
  {
    if (ros::Time::now() > timeout)
    {
      res.success = false;
      res.status_message = std::string("SpawnModel: Model pushed to spawn queue, but spawn service timed out waiting for model to appear in simulation");
      return false;
    }
    {
      //boost::recursive_mutex::scoped_lock lock(*world->GetMRMutex());
      if (world_->GetModel(model_name)) break;
    }
    ROS_DEBUG_ONCE("Waiting for spawning model (%s)",model_name.c_str());
    usleep(2000);
  }

  // set result
  res.success = true;
  res.status_message = std::string("SpawnModel: Successfully spawned model");
  return true;
}

// Register this plugin with the simulator
GZ_REGISTER_SYSTEM_PLUGIN(GazeboRosApiPlugin)
}
<|MERGE_RESOLUTION|>--- conflicted
+++ resolved
@@ -96,11 +96,7 @@
   gazebo_callback_queue_thread_.reset(new boost::thread( &GazeboRosApiPlugin::gazeboQueueThread, this) );
 
   /// \brief start a thread for the physics dynamic reconfigure node
-<<<<<<< HEAD
-  physics_reconfigure_thread_.reset(new boost::thread(boost::bind(&GazeboRosApiPlugin::PhysicsReconfigureThread, this)));
-=======
-  physics_reconfigure_thread_ = new boost::thread(boost::bind(&GazeboRosApiPlugin::physicsReconfigureThread, this));
->>>>>>> 8ff2d68c
+  physics_reconfigure_thread_.reset(new boost::thread(boost::bind(&GazeboRosApiPlugin::physicsReconfigureThread, this)));
 
   // below needs the world to be created first
   load_gazebo_ros_api_plugin_event_ = gazebo::event::Events::ConnectWorldCreated(boost::bind(&GazeboRosApiPlugin::loadGazeboRosApiPlugin,this,_1));
@@ -585,24 +581,10 @@
   gazebo_model_xml.Parse(model_xml.c_str());
 
   // optional model manipulations: update initial pose && replace model name
-<<<<<<< HEAD
-  if (IsSDF(model_xml))
+  if (isSDF(model_xml))
   {
     updateSDFModelPose(gazebo_model_xml, initial_xyz, initial_q);
     updateSDFName(gazebo_model_xml, model_name);
-=======
-  if (isGazeboModelXML(model_xml))
-  {
-    updateGazeboXmlModelPose(gazebo_model_xml, initial_xyz, initial_q);
-    updateGazeboXmlName(gazebo_model_xml, model_name);
-    /// @todo: if (!robot_namespace_.empty())
-    /// @todo:   walkChildAddRobotNamespace(robot);
-  }
-  else if (isSDF(model_xml))
-  {
-    updateGazeboSDFModelPose(gazebo_model_xml, initial_xyz, initial_q);
-    updateGazeboSDFName(gazebo_model_xml, model_name);
->>>>>>> 8ff2d68c
   }
   else if (isURDF(model_xml))
   {
@@ -1583,21 +1565,8 @@
   else
     return false;
 }
-<<<<<<< HEAD
-bool GazeboRosApiPlugin::IsSDF(std::string model_xml)
-=======
-bool GazeboRosApiPlugin::isGazeboModelXML(std::string model_xml)
-{
-  // FIXME: very crude check
-  TiXmlDocument doc_in;
-  doc_in.Parse(model_xml.c_str());
-  if (doc_in.FirstChild("model:physical")) // old gazebo xml
-    return true;
-  else
-    return false;
-}
+
 bool GazeboRosApiPlugin::isSDF(std::string model_xml)
->>>>>>> 8ff2d68c
 {
   // FIXME: very crude check
   TiXmlDocument doc_in;
